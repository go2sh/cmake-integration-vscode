
{
    "name": "cmake-integration-vscode",
    "displayName": "CMake Integration",
    "description": "Supercharged CMake integration for Visual Studio Code — With support for multi-root workspaces, advanced build workflows and more.",
    "author": {
        "name": "Christoph Seitz",
        "email": "christoph.seitz@posteo.de"
    },
    "version": "0.6.5",
    "preview": true,
    "license": "Apache-2.0",
    "publisher": "go2sh",
    "icon": "images/cmake-logo.png",
    "engines": {
        "vscode": "^1.32.0"
    },
    "categories": [
        "Other"
    ],
    "keywords": [
        "cmake",
        "build",
        "c",
        "c++",
        "multi-root"
    ],
    "bugs": {
        "url": "https://github.com/go2sh/cmake-integration-vscode/issues"
    },
    "repository": {
        "type": "git",
        "url": "https://github.com/go2sh/cmake-integration-vscode.git"
    },
    "homepage": "https://github.com/go2sh/cmake-integration-vscode",
    "activationEvents": [
        "workspaceContains:**/CMakeLists.txt",
        "onCommand:cmake.configureProject",
        "onCommand:cmake.configureCurrentProject",
        "onCommand:cmake.configureWorkspace"
    ],
    "main": "./dist/extension",
    "contributes": {
        "jsonValidation": [
            {
                "fileMatch": ".vscode/cmake_configurations.json",
                "url": "./schema/cmake_configurations.json"
            }
        ],
        "commands": [
            {
                "command": "cmake.configureProject",
                "title": "Configure a project folder",
                "category": "CMake"
            },
            {
                "command": "cmake.configureCurrentProject",
                "title": "Configure current project",
                "category": "CMake"
            },
            {
                "command": "cmake.configureWorkspace",
                "title": "Configure workspace",
                "category": "CMake"
            },
            {
                "command": "cmake.buildTarget",
                "title": "Build a target",
                "category": "CMake"
            },
            {
                "command": "cmake.buildCurrentTarget",
                "title": "Build current target",
                "category": "CMake"
            },
            {
                "command": "cmake.buildProject",
                "title": "Build a project folder",
                "category": "CMake"
            },
            {
                "command": "cmake.buildCurrentProject",
                "title": "Build current project",
                "category": "CMake"
            },
            {
                "command": "cmake.buildWorkspace",
                "title": "Build workspace",
                "category": "CMake"
            },
            {
                "command": "cmake.cleanProject",
                "title": "Clean a project folder",
                "category": "CMake"
            },
            {
                "command": "cmake.stopCurrentBuild",
                "title": "Stop current build process",
                "category": "CMake"
            },
            {
                "command": "cmake.stopBuild",
                "title": "Stop a build process",
                "category": "CMake"
            },
            {
                "command": "cmake.cleanCurrentProject",
                "title": "Clean current project",
                "category": "CMake"
            },
            {
                "command": "cmake.cleanWorkspace",
                "title": "Clean workspace",
                "category": "CMake"
            },
            {
                "command": "cmake.installProject",
                "title": "Install a project folder",
                "category": "CMake"
            },
            {
                "command": "cmake.installCurrentProject",
                "title": "Install current project",
                "category": "CMake"
            },
            {
                "command": "cmake.removeBuildDirectory",
                "title": "Remove build directory",
                "category": "CMake"
            },
            {
                "command": "cmake.cleanRestartClient",
                "title": "Restart CMake",
                "category": "CMake"
            },
            {
                "command": "cmake.selectProject",
                "title": "Select CMake Project",
                "category": "CMake"
            },
            {
                "command": "cmake.selectTarget",
                "title": "Select CMake Target",
                "category": "CMake"
            },
            {
                "command": "cmake.selectConfiguration",
                "title": "Select CMake Configuration",
                "category": "CMake"
            },
            {
                "command": "cmake.editConfigurations",
                "title": "Edit CMake Configurations",
                "category": "CMake"
            },
            {
                "command": "cmake.editCurrentConfigurations",
                "title": "Edit current CMake Configurations",
                "category": "CMake"
            }
        ],
        "configuration": {
            "type": "object",
            "title": "CMake Integration",
            "properties": {
                "cmake.cmakePath": {
                    "type": "string",
                    "title": "CMake Path",
                    "description": "Path to CMake executable.",
                    "default": "cmake",
                    "scope": "resource"
                },
                "cmake.cmakeAPI": {
                    "type": "string",
                    "title": "CMake API",
                    "description": "Choose CMake API to use. Override 'Auto' with care.",
                    "enum": [
                        "Auto",
                        "Server",
                        "File API"
                    ],
                    "default": "Auto",
                    "scope": "resource"
                },
                "cmake.configureArguments": {
                    "type": "string",
                    "title": "Additional arguments for configure",
                    "description": "Add additional arguments for the CMake configure step.",
                    "scope": "resource"
                },
                "cmake.buildArguments": {
                    "type": "string",
                    "title": "Additional arguments for build",
                    "description": "Add additional arguments for the CMake build step.",
                    "scope": "resource"
                },
                "cmake.configureOnStart": {
                    "type": "boolean",
                    "title": "Configure on server start",
                    "description": "Configure the project on start.",
                    "scope": "window",
                    "default": true
                },
                "cmake.showConsoleAutomatically": {
                    "type": "boolean",
                    "title": "Automatically show CMake output",
                    "description": "Show the CMake output during configuration or build.",
                    "scope": "window",
                    "default": true
                },
                "cmake.reconfigureOnChange": {
                    "type": "boolean",
                    "title": "Reconfigure project on Change",
                    "description": "Reconfigure the project on change to the CMake files.",
                    "scope": "window",
                    "default": false
                },
<<<<<<< HEAD
=======
                "cmake.ignoreCaseInProvider": {
                    "type": "boolean",
                    "title": "Ignore filename case for cpptools provider",
                    "description": "Ignore the case to work around limits of case-insensitive filesystems.",
                    "scope": "window",
                    "default": false
                },
>>>>>>> 7e1c116a
                "cmake.generator": {
                    "type": "string",
                    "title": "Build System Generator",
                    "description": "Default build system generator.",
                    "scope": "resource",
                    "enum": [
                        "Ninja",
                        "Unix Makefiles",
                        "Borland Makefiles",
                        "MSYS Makefiles",
                        "MinGW Makefiles",
                        "NMake Makefiles",
                        "NMake Makefiles JOM",
                        "Watcom WMake",
                        "Visual Studio 6",
                        "Visual Studio 7",
                        "Visual Studio 7 .NET 2003",
                        "Visual Studio 8 2005",
                        "Visual Studio 9 2008",
                        "Visual Studio 10 2010",
                        "Visual Studio 11 2012",
                        "Visual Studio 12 2013",
                        "Visual Studio 14 2015",
                        "Visual Studio 15 2017",
                        "Visual Studio 16 2019",
                        "Xcode",
                        "Green Hills MULTI"
                    ],
                    "default": "Ninja"
                },
                "cmake.extraGenerator": {
                    "type": "string",
                    "title": "Extra Generator",
                    "description": "Default extra generator for an auxiliary IDE tool.",
                    "scope": "resource",
                    "enum": [
                        "CodeBlocks",
                        "CodeLite",
                        "Eclipse CDT4",
                        "Kate",
                        "Sublime Text 2"
                    ]
                },
                "cmake.buildDirectory": {
                    "type": "string",
                    "title": "Build Type",
                    "description": "Default build directory",
                    "scope": "resource",
                    "default": "${workspaceFolder}/build"
                },
                "cmake.cacheEntries": {
                    "type": "array",
                    "description": "Additional CMake cache entries added to the command line.",
                    "scope": "resource",
                    "items": {
                        "type": "object",
                        "properties": {
                            "name": {
                                "type": "string",
                                "description": "Entry name"
                            },
                            "value": {
                                "type": "string",
                                "description": "Entry value"
                            },
                            "type": {
                                "type": "string",
                                "description": "Entry type",
                                "enum": [
                                    "BOOL",
                                    "FILEPATH",
                                    "PATH",
                                    "STRING",
                                    "INTERNAL"
                                ],
                                "required": [
                                    "name",
                                    "value"
                                ]
                            }
                        }
                    }
                },
                "cmake.env": {
                    "type": "object",
                    "title": "CMake Environment",
                    "description": "Default environment variables for CMake.",
                    "scope": "resource",
                    "additionalProperties": {
                        "type": "string"
                    }
                },
                "cmake.targetDependencies": {
                    "type": "array",
                    "title": "Target Dependencies",
                    "description": "Additional dependencies between different projects and targets.",
                    "scope": "window",
                    "items": {
                        "type": "object",
                        "properties": {
                            "project": {
                                "type": "string"
                            },
                            "target": {
                                "type": "string"
                            },
                            "dependencies": {
                                "type": "array",
                                "items": {
                                    "type": "object",
                                    "properties": {
                                        "project": {
                                            "type": "string"
                                        },
                                        "target": {
                                            "type": "string"
                                        }
                                    },
                                    "required": [
                                        "project"
                                    ]
                                }
                            }
                        },
                        "required": [
                            "project",
                            "dependencies"
                        ]
                    }
                },
                "cmake.workspaceTargets": {
                    "type": "array",
                    "title": "Workspace Targets",
                    "description": "Custom list of targets for build workspace command.",
                    "scope": "resource",
                    "items": {
                        "type": "object",
                        "properties": {
                            "project": {
                                "type": "string"
                            },
                            "target": {
                                "type": "string"
                            }
                        },
                        "required": [
                            "project"
                        ]
                    }
                },
                "cmake.cpptools.globalBrowseTargets": {
                    "type": "array",
                    "title": "Global Browse Configuration Targets and Projects",
                    "description": "Projects and targets to include in the global Browse Configuration",
                    "scope": "window",
                    "items": {
                        "type": "object",
                        "properties": {
                            "project": {
                                "type": "string"
                            },
                            "target": {
                                "type": "string"
                            }
                        },
                        "required": [
                            "project"
                        ]
                    }
                },
                "cmake.cpptools.browseTargets": {
                    "type": "array",
                    "title": "Workspace Browse Configuration Targets and Projects",
                    "description": "Projects and targets to include in the workspace browse configuration",
                    "scope": "resource",
                    "items": {
                        "type": "object",
                        "properties": {
                            "project": {
                                "type": "string"
                            },
                            "target": {
                                "type": "string"
                            }
                        },
                        "required": [
                            "project"
                        ]
                    }
                },
                "cmake.cpptools.guessSourceFileConfigurations": {
                    "title": "Guess Source File Configurations",
                    "description": "Try to guess Source File Configurations based on target paths",
                    "type": "boolean",
                    "default": "true",
                    "scope": "resource"
                },
                "cmake.cpptools.compilerPath": {
                    "title": "Compiler path",
                    "description": "Compiler path reported to cpptools. Leave empty for auto detect.",
                    "type": "string",
                    "scope": "resource"
                },
                "cmake.cpptools.intelliSenseMode": {
                    "title": "IntelliSense mode",
                    "description": "IntelliSense mode reported to cpptools. Leave empty to auto detect.",
                    "type": "string",
                    "scope": "resource",
                    "enum": [
                        "msvc-x86", 
                        "msvc-x64", 
                        "gcc-x86", 
                        "gcc-x64", 
                        "clang-x86", 
                        "clang-x64"
                    ]
                },
                "cmake.cpptools.windowsSdkVersion": {
                    "title": "Windows SDK Version",
                    "description": "Windows SDK version reported to cpptools. Leave empty to auto detect.",
                    "type": "string",
                    "scope": "resource"
                },
                "cmake.cpptools.languageConfiguration.CXX": {
                    "type": "object",
                    "title": "C++ Language Configuration",
                    "description": "C++ specific configuration. Leave empty for auto detect.",
                    "scope": "resource",
                    "properties": {
                        "compilerPath": {
                            "type": "string",
                            "title": "Compiler path"
                        },
                        "intelliSenseMode": {
                            "type": "string",
                            "title": "IntelliSense mode",
                            "enum": [
                                "msvc-x86", 
                                "msvc-x64", 
                                "gcc-x86", 
                                "gcc-x64", 
                                "clang-x86", 
                                "clang-x64"
                            ]
                        }
                    }
                },
                "cmake.cpptools.languageConfiguration.C": {
                    "type": "object",
                    "title": "C Language Configuration",
                    "description": "C specific configuration. Leave empty for auto detect.",
                    "scope": "resource",
                    "properties": {
                        "compilerPath": {
                            "type": "string",
                            "title": "Compiler path"
                        },
                        "intelliSenseMode": {
                            "type": "string",
                            "title": "IntelliSense mode",
                            "enum": [
                                "msvc-x86", 
                                "msvc-x64", 
                                "gcc-x86", 
                                "gcc-x64", 
                                "clang-x86", 
                                "clang-x64"
                            ]
                        }
                    }
                },
                "cmake.cpptools.languageConfiguration.CUDA": {
                    "type": "object",
                    "title": "CUDA Language Configuration",
                    "description": "CUDA specific configuration. Leave empty for auto detect.",
                    "properties": {
                        "compilerPath": {
                            "type": "string",
                            "title": "Compiler path"
                        },
                        "intelliSenseMode": {
                            "title": "IntelliSense mode",
                            "type": "string",
                            "enum": [
                                "msvc-x86", 
                                "msvc-x64", 
                                "gcc-x86", 
                                "gcc-x64", 
                                "clang-x86", 
                                "clang-x64"
                            ]
                        }
                    }
                }
            }
        },
        "keybindings": [
            {
                "command": "cmake.buildCurrentTarget",
                "key": "F7"
            },
            {
                "command": "cmake.buildTarget",
                "key": "shift+F7"
            }
        ]
    },
    "scripts": {
        "vscode:prepublish": "npm run compile",
        "compile": "webpack --compile --mode production --config webpack.config.js",
        "test-compile": "tsc -p ./",
        "test-watch": "tsc --watch -p ./",
        "watch": "webpack --watch --mode development --config webpack.config.js",
        "test": "npm run compile && node ./node_modules/vscode/bin/test",
        "docs:dev": "vuepress dev docs",
        "docs:build": "vuepress build docs"
    },
    "devDependencies": {
        "@types/chai": "^4.2.3",
        "@types/glob": "^7.1.1",
        "@types/mocha": "^5.2.5",
        "@types/node": "^10.12.0",
        "@types/sinon": "^7.0.12",
        "@types/vscode": "1.32.0",
        "@types/webpack": "^4.4.25",
        "@vuepress/plugin-blog": "^1.0.0-alpha.44",
        "chai": "^4.2.0",
        "glob": "^7.1.4",
        "json-loader": "^0.5.7",
        "mocha": "4",
        "sinon": "^7.3.2",
        "ts-loader": "^5.3.3",
        "ts-node": "^8.4.1",
        "tslint": "^5.12.0",
        "typescript": "^3.2.0",
        "typescript-tslint-plugin": "^0.3.1",
        "vscode-jsonrpc": "^4.0.0",
        "vscode-test": "^1.0.0",
        "vuepress": "^1.0.0-alpha.44",
        "webpack": "^4.29.6",
        "webpack-cli": "^3.2.3"
    },
    "dependencies": {
        "ajv": "^6.9.2",
        "tree-kill": "^1.2.1",
        "vscode-cpptools": "^3.0.0"
    }
}<|MERGE_RESOLUTION|>--- conflicted
+++ resolved
@@ -215,16 +215,6 @@
                     "scope": "window",
                     "default": false
                 },
-<<<<<<< HEAD
-=======
-                "cmake.ignoreCaseInProvider": {
-                    "type": "boolean",
-                    "title": "Ignore filename case for cpptools provider",
-                    "description": "Ignore the case to work around limits of case-insensitive filesystems.",
-                    "scope": "window",
-                    "default": false
-                },
->>>>>>> 7e1c116a
                 "cmake.generator": {
                     "type": "string",
                     "title": "Build System Generator",
